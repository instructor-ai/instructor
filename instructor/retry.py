--- conflicted
+++ resolved
@@ -79,34 +79,9 @@
     return total_usage
 
 
-<<<<<<< HEAD
-    yield dump_message(response.choices[0].message)
-    # TODO: Give users more control on configuration
-    if mode in {Mode.TOOLS, Mode.TOOLS_STRICT}:
-        for tool_call in response.choices[0].message.tool_calls:
-            yield {
-                "role": "tool",
-                "tool_call_id": tool_call.id,
-                "name": tool_call.function.name,
-                "content": f"Validation Error found:\n{exception}\nRecall the function correctly, fix the errors",
-            }
-    elif mode == Mode.CEREBRAS_TOOLS:
-        for tool_call in response.choices[0].message.tool_calls:
-            yield {
-                "role": "user",
-                "content": f"Validation Error found:\n{exception}\nRecall the function correctly, fix the errors and call the tool {tool_call.function.name} again, taking into account the problems with {tool_call.function.arguments} that was previously generated.",
-            }
-    elif mode == Mode.FIREWORKS_TOOLS:
-        for tool_call in response.choices[0].message.tool_calls:
-            yield {
-                "role": "user",
-                "content": f"Validation Error found:\n{exception}\nRecall the function correctly, fix the errors and call the tool {tool_call.function.name} again, taking into account the problems with {tool_call.function.arguments} that was previously generated.",
-            }
-=======
 def extract_messages(kwargs: dict[str, Any]) -> Any:
     """
     Extract messages from kwargs, helps handles the cohere and gemini chat history cases
->>>>>>> 8b8f48a7
 
     Args:
         kwargs (Dict[str, Any]): Keyword arguments containing message data.
