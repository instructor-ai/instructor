import enum
import json
import uuid
import logging
import inspect
import functools
<<<<<<< HEAD
import asyncio
from typing import Any, Callable, List, Optional
=======

from typing import Any, Callable, Dict, List, Optional, Tuple, Type, TypeVar
>>>>>>> 780e7a6f
from pydantic import BaseModel, validate_call

from openai import OpenAI, AsyncOpenAI
from instructor.function_calls import openai_schema


T_Retval = TypeVar("T_Retval")


class FinetuneFormat(enum.Enum):
    MESSAGES: str = "messages"
    RAW: str = "raw"


def get_signature_from_fn(fn: Callable[..., Any]) -> str:
    """
    Get the function signature as a string.

    :Example:

    >>> def my_function(a: int, b: int) -> int:
    >>>     return a + b
    >>>
    >>> get_signature_from_fn(my_function)
    "def my_function(a: int, b: int) -> int"

    :param fn: Function to get the signature for.
    :return: Function signature as a string.
    """
    sig = inspect.signature(fn)
    lines = f"def {fn.__name__}{sig}"
    docstring = inspect.getdoc(fn)
    if docstring:
        formatted_docstring = f'"""\n{docstring}\n"""'
    else:
        formatted_docstring = ""
    return f"{lines}\n{formatted_docstring}"


@functools.lru_cache()
def format_function(func: Callable[..., Any]) -> str:
    """
    Format a function as a string with docstring and body.
    """
    source_lines = inspect.getsourcelines(func)
    definition = " ".join(source_lines[0]).strip()

    docstring = inspect.getdoc(func)
    if docstring:
        formatted_docstring = f'"""\n{docstring}\n"""'
    else:
        formatted_docstring = ""

    body = inspect.getsource(func)
    body = body.replace(f"def {func.__name__}", "")

    return f"{definition}\n{formatted_docstring}\n{body}"


def is_return_type_base_model_or_instance(func: Callable[..., Any]) -> bool:
    """
    Check if the return type of a function is a pydantic BaseModel or an instance of it.

    :param func: Function to check.
    :return: True if the return type is a pydantic BaseModel or an instance of it.
    """
    return_type = inspect.signature(func).return_annotation
    assert (
        return_type != inspect.Signature.empty
    ), "Must have a return type hint that is a pydantic BaseModel"
    return inspect.isclass(return_type) and issubclass(return_type, BaseModel)


class Instructions:
    def __init__(
        self,
        name: Optional[str] = None,
        id: Optional[str] = None,
        log_handlers: Optional[List[logging.Handler]] = None,
        finetune_format: FinetuneFormat = FinetuneFormat.MESSAGES,
        indent: int = 2,
        include_code_body: bool = False,
        openai_client: Optional[OpenAI] = None,
    ) -> None:
        """
        Instructions for distillation and dispatch.

        :param name: Name of the instructions.
        :param id: ID of the instructions.
        :param log_handlers: List of log handlers to use.
        :param finetune_format: Format to use for finetuning.
        :param indent: Indentation to use for finetuning.
        :param include_code_body: Whether to include the code body in the finetuning.
        """
        self.name = name
        self.id = id or str(uuid.uuid4())
        self.unique_id = str(uuid.uuid4())
        self.finetune_format = finetune_format
        self.indent = indent
        self.include_code_body = include_code_body
        self.client = openai_client or OpenAI()

        self.logger = logging.getLogger(self.name)
        for handler in log_handlers or []:
            self.logger.addHandler(handler)

    def distil(
        self,
        *args: Any,
        name: Optional[str] = None,
        mode: str = "distil",
        model: str = "gpt-3.5-turbo",
        fine_tune_format: Optional[FinetuneFormat] = None,
    ) -> Callable[
        [Callable[..., Any]],
        Callable[[Callable[..., T_Retval]], Callable[..., T_Retval]],
    ]:
        """
        Decorator to track the function call and response, supports distillation and dispatch modes.

        If used without arguments, it must be used as a decorator.

        :Example:

        >>> @distil
        >>> def my_function() -> MyModel:
        >>>     return MyModel()
        >>>
        >>> @distil(name="my_function")
        >>> def my_function() -> MyModel:
        >>>     return MyModel()

        :param fn: Function to track.
        :param name: Name of the function to track. Defaults to the function name.
        :param mode: Mode to use for distillation. Defaults to "distil".
        """
        allowed_modes = {"distil", "dispatch"}
        assert mode in allowed_modes, f"Must be in {allowed_modes}"

        if fine_tune_format is None:
            fine_tune_format = self.finetune_format
<<<<<<< HEAD
    
        def _wrap_distil(fn):
            async def _dispatch_async(*args, **kwargs):
                if not is_return_type_base_model_or_instance(fn):
                    raise TypeError("Return type must be a pydantic BaseModel or an instance of it for async functions.")
                name = kwargs.pop("name", fn.__name__)
                return_base_model = inspect.signature(fn).return_annotation
=======

        def _wrap_distil(
            fn: Callable[..., Any],
        ) -> Callable[[Callable[..., T_Retval]], Callable[..., T_Retval]]:
            msg = f"Return type hint for {fn} must subclass `pydantic.BaseModel'"
            assert is_return_type_base_model_or_instance(fn), msg
            return_base_model = inspect.signature(fn).return_annotation

            @functools.wraps(fn)
            def _dispatch(*args: Any, **kwargs: Any) -> Callable[..., T_Retval]:
                name = name if name else fn.__name__
>>>>>>> 780e7a6f
                openai_kwargs = self.openai_kwargs(
                    name=name,
                    fn=fn,
                    args=args,
                    kwargs=kwargs,
                    base_model=return_base_model,
                )
                ## ensure that you are using async openai client
                if isinstance(self.client, OpenAI):
                    raise ValueError("OpenAI client must be an instance of AsyncOpenAI for async functions.")
                self.client: AsyncOpenAI
                return await self.client.chat.completions.create(
                    **openai_kwargs, model=model, response_model=return_base_model
                )

<<<<<<< HEAD
            async def _distil_async(*args, **kwargs):
                resp = await fn(*args, **kwargs)
=======
            @functools.wraps(fn)
            def _distil(*args: Any, **kwargs: Any) -> Callable[..., T_Retval]:
                resp = fn(*args, **kwargs)
>>>>>>> 780e7a6f
                self.track(
                    fn, args, kwargs, resp, name=name, finetune_format=fine_tune_format
                )
                return resp

<<<<<<< HEAD
            @functools.wraps(fn)
            def _dispatch(*args, **kwargs):
                if asyncio.iscoroutinefunction(fn):
                    return _dispatch_async(*args, **kwargs)
                else:
                    if not is_return_type_base_model_or_instance(fn):
                        raise TypeError("Return type must be a pydantic BaseModel or an instance of it.")
                    name = kwargs.pop("name", fn.__name__)
                    return_base_model = inspect.signature(fn).return_annotation
                    openai_kwargs = self.openai_kwargs(
                        name=name,
                        fn=fn,
                        args=args,
                        kwargs=kwargs,
                        base_model=return_base_model,
                    )
                    return self.client.chat.completions.create(
                        **openai_kwargs, model=model, response_model=return_base_model
                    )

            @functools.wraps(fn)
            def _distil(*args, **kwargs):
                if asyncio.iscoroutinefunction(fn):
                    return _distil_async(*args, **kwargs)
                else:
                    resp = fn(*args, **kwargs)
                    self.track(
                        fn, args, kwargs, resp, name=name, finetune_format=fine_tune_format
                    )
                    return resp

            if mode == "dispatch":
                return _dispatch

            if mode == "distil":
                return _distil
=======
            return _dispatch if mode == "dispatch" else _distil
>>>>>>> 780e7a6f

        if len(args) == 1 and callable(args[0]):
            return _wrap_distil(args[0])

        return _wrap_distil

    @validate_call  # type: ignore[misc]
    def track(
        self,
        fn: Callable[..., Any],
        args: Tuple[Any, ...],
        kwargs: Dict[str, Any],
        resp: BaseModel,
        name: Optional[str] = None,
        finetune_format: FinetuneFormat = FinetuneFormat.MESSAGES,
    ) -> None:
        """
        Track the function call and response in a log file, later used for finetuning.

        :param fn: Function to track.
        :param args: Arguments passed to the function.
        :param kwargs: Keyword arguments passed to the function.
        :param resp: Response returned by the function.
        :param name: Name of the function to track. Defaults to the function name.
        :param finetune_format: Format to use for finetuning. Defaults to "raw".
        """
        name = name if name else fn.__name__
        base_model: BaseModel = type(resp)

        if finetune_format == FinetuneFormat.MESSAGES:
            openai_function_call = openai_schema(base_model).openai_schema
            openai_kwargs = self.openai_kwargs(name, fn, args, kwargs, base_model)
            openai_kwargs["messages"].append(
                {
                    "role": "assistant",
                    "function_call": {
                        "name": base_model.__name__,
                        "arguments": resp.model_dump_json(indent=self.indent),
                    },
                }
            )
            openai_kwargs["functions"] = [openai_function_call]
            self.logger.info(json.dumps(openai_kwargs))

        if finetune_format == FinetuneFormat.RAW:
            function_body = dict(
                fn_name=name,
                fn_repr=format_function(fn),
                args=args,
                kwargs=kwargs,
                resp=resp.model_dump(),
                schema=base_model.model_json_schema(),
            )
            self.logger.info(json.dumps(function_body))

    def openai_kwargs(
        self,
        name: str,
        fn: Callable[..., Any],
        args: Tuple[Any, ...],
        kwargs: Dict[str, Any],
        base_model: Type[BaseModel],
    ) -> Dict[str, Any]:
        if self.include_code_body:
            func_def = format_function(fn)
        else:
            func_def = get_signature_from_fn(fn)

        str_args = ", ".join(map(str, args))
        str_kwargs = (
            ", ".join(f"{k}={json.dumps(v)}" for k, v in kwargs.items()) or None
        )
        call_args = ", ".join(filter(None, [str_args, str_kwargs]))

        function_body = {
            "messages": [
                {
                    "role": "system",
                    "content": f"Predict the results of this function:\n\n{func_def}",
                },
                {
                    "role": "user",
                    "content": f"Return `{name}({call_args})`",
                },
            ],
        }
        return function_body<|MERGE_RESOLUTION|>--- conflicted
+++ resolved
@@ -4,16 +4,11 @@
 import logging
 import inspect
 import functools
-<<<<<<< HEAD
-import asyncio
-from typing import Any, Callable, List, Optional
-=======
 
 from typing import Any, Callable, Dict, List, Optional, Tuple, Type, TypeVar
->>>>>>> 780e7a6f
 from pydantic import BaseModel, validate_call
 
-from openai import OpenAI, AsyncOpenAI
+from openai import OpenAI
 from instructor.function_calls import openai_schema
 
 
@@ -152,15 +147,6 @@
 
         if fine_tune_format is None:
             fine_tune_format = self.finetune_format
-<<<<<<< HEAD
-    
-        def _wrap_distil(fn):
-            async def _dispatch_async(*args, **kwargs):
-                if not is_return_type_base_model_or_instance(fn):
-                    raise TypeError("Return type must be a pydantic BaseModel or an instance of it for async functions.")
-                name = kwargs.pop("name", fn.__name__)
-                return_base_model = inspect.signature(fn).return_annotation
-=======
 
         def _wrap_distil(
             fn: Callable[..., Any],
@@ -172,7 +158,6 @@
             @functools.wraps(fn)
             def _dispatch(*args: Any, **kwargs: Any) -> Callable[..., T_Retval]:
                 name = name if name else fn.__name__
->>>>>>> 780e7a6f
                 openai_kwargs = self.openai_kwargs(
                     name=name,
                     fn=fn,
@@ -180,67 +165,20 @@
                     kwargs=kwargs,
                     base_model=return_base_model,
                 )
-                ## ensure that you are using async openai client
-                if isinstance(self.client, OpenAI):
-                    raise ValueError("OpenAI client must be an instance of AsyncOpenAI for async functions.")
-                self.client: AsyncOpenAI
-                return await self.client.chat.completions.create(
+                return self.client.chat.completions.create(
                     **openai_kwargs, model=model, response_model=return_base_model
                 )
 
-<<<<<<< HEAD
-            async def _distil_async(*args, **kwargs):
-                resp = await fn(*args, **kwargs)
-=======
             @functools.wraps(fn)
             def _distil(*args: Any, **kwargs: Any) -> Callable[..., T_Retval]:
                 resp = fn(*args, **kwargs)
->>>>>>> 780e7a6f
                 self.track(
                     fn, args, kwargs, resp, name=name, finetune_format=fine_tune_format
                 )
+
                 return resp
 
-<<<<<<< HEAD
-            @functools.wraps(fn)
-            def _dispatch(*args, **kwargs):
-                if asyncio.iscoroutinefunction(fn):
-                    return _dispatch_async(*args, **kwargs)
-                else:
-                    if not is_return_type_base_model_or_instance(fn):
-                        raise TypeError("Return type must be a pydantic BaseModel or an instance of it.")
-                    name = kwargs.pop("name", fn.__name__)
-                    return_base_model = inspect.signature(fn).return_annotation
-                    openai_kwargs = self.openai_kwargs(
-                        name=name,
-                        fn=fn,
-                        args=args,
-                        kwargs=kwargs,
-                        base_model=return_base_model,
-                    )
-                    return self.client.chat.completions.create(
-                        **openai_kwargs, model=model, response_model=return_base_model
-                    )
-
-            @functools.wraps(fn)
-            def _distil(*args, **kwargs):
-                if asyncio.iscoroutinefunction(fn):
-                    return _distil_async(*args, **kwargs)
-                else:
-                    resp = fn(*args, **kwargs)
-                    self.track(
-                        fn, args, kwargs, resp, name=name, finetune_format=fine_tune_format
-                    )
-                    return resp
-
-            if mode == "dispatch":
-                return _dispatch
-
-            if mode == "distil":
-                return _distil
-=======
             return _dispatch if mode == "dispatch" else _distil
->>>>>>> 780e7a6f
 
         if len(args) == 1 and callable(args[0]):
             return _wrap_distil(args[0])
