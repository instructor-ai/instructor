--- conflicted
+++ resolved
@@ -119,15 +119,14 @@
         Returns:
             cls (OpenAISchema): An instance of the class
         """
-<<<<<<< HEAD
+        
         if mode == Mode.ANTHROPIC_TOOLS:
             return cls.parse_anthropic_tools(
                 completion, validation_context, strict
             )
-=======
+    
         if mode == Mode.ANTHROPIC_TOOLS or mode == Mode.ANTHROPIC_REASONING_TOOLS:
             return cls.parse_anthropic_tools(completion, validation_context, strict)
->>>>>>> d38c8d04
 
         if mode == Mode.ANTHROPIC_JSON:
             return cls.parse_anthropic_json(
