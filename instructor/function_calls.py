--- conflicted
+++ resolved
@@ -8,15 +8,40 @@
 from instructor.utils import extract_json_from_codeblock
 import logging
 import importlib
+import warnings
 
 from .anthropic_utils import json_to_xml, extract_xml, xml_to_model
-
+import enum
 T = TypeVar("T")
 
 logger = logging.getLogger("instructor")
 
 
-SPECIAL_ARGUMENTS = ["tool_name", "tool_description"]
+class Mode(enum.Enum):
+    """The mode to use for patching the client"""
+
+    FUNCTIONS = "function_call"
+    PARALLEL_TOOLS = "parallel_tool_call"
+    TOOLS = "tool_call"
+    MISTRAL_TOOLS = "mistral_tools"
+    JSON = "json_mode"
+    MD_JSON = "markdown_json_mode"
+    JSON_SCHEMA = "json_schema_mode"
+
+    def __new__(cls, value: str) -> "Mode":
+        member = object.__new__(cls)
+        member._value_ = value
+
+        # Deprecation warning for FUNCTIONS
+        if value == "function_call":
+            warnings.warn(
+                "FUNCTIONS is deprecated and will be removed in future versions",
+                DeprecationWarning,
+                stacklevel=2,
+            )
+
+        return member
+
 
 SPECIAL_ARGUMENTS = ["name", "description"]
 
@@ -66,13 +91,8 @@
                 )
 
         return {
-<<<<<<< HEAD
-            "name": special_args.get("tool_name", schema["title"] or cls.__name__),
-            "description": special_args.get("tool_description", schema["description"]),
-=======
             "name": special_args.get("name", schema["title"] or cls.__name__),
             "description": special_args.get("description", schema["description"]),
->>>>>>> 2b4db3db
             "parameters": parameters,
         }
 
