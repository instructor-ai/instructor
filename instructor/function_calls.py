import json
import logging
from functools import wraps
from typing import Annotated, Any, Optional, TypeVar, cast

from docstring_parser import parse
from openai.types.chat import ChatCompletion
from pydantic import (  # type: ignore - remove once Pydantic is updated
    BaseModel,
    ConfigDict,
    Field,
    TypeAdapter,
    create_model,
)

from instructor.exceptions import IncompleteOutputException
from instructor.mode import Mode
from instructor.utils import classproperty, extract_json_from_codeblock

T = TypeVar("T")

logger = logging.getLogger("instructor")


class OpenAISchema(BaseModel):
    # Ignore classproperty, since Pydantic doesn't understand it like it would a normal property.
    model_config = ConfigDict(ignored_types=(classproperty,))

    @classproperty
    def openai_schema(cls) -> dict[str, Any]:
        """
        Return the schema in the format of OpenAI's schema as jsonschema

        Note:
            Its important to add a docstring to describe how to best use this class, it will be included in the description attribute and be part of the prompt.

        Returns:
            model_json_schema (dict): A dictionary in the format of OpenAI's schema as jsonschema
        """
        schema = cls.model_json_schema()
        docstring = parse(cls.__doc__ or "")
        parameters = {
            k: v for k, v in schema.items() if k not in ("title", "description")
        }
        for param in docstring.params:
            if (name := param.arg_name) in parameters["properties"] and (
                description := param.description
            ):
                if "description" not in parameters["properties"][name]:
                    parameters["properties"][name]["description"] = description

        parameters["required"] = sorted(
            k for k, v in parameters["properties"].items() if "default" not in v
        )

        if "description" not in schema:
            if docstring.short_description:
                schema["description"] = docstring.short_description
            else:
                schema["description"] = (
                    f"Correctly extracted `{cls.__name__}` with all "
                    f"the required parameters with correct types"
                )

        return {
            "name": schema["title"],
            "description": schema["description"],
            "parameters": parameters,
        }

    @classproperty
    def anthropic_schema(cls) -> dict[str, Any]:
        return {
            "name": cls.openai_schema["name"],
            "description": cls.openai_schema["description"],
            "input_schema": cls.model_json_schema(),
        }

    @classmethod
    def from_response(
        cls,
        completion: ChatCompletion,
        validation_context: Optional[dict[str, Any]] = None,
        strict: Optional[bool] = None,
        mode: Mode = Mode.TOOLS,
    ) -> BaseModel:
        """Execute the function from the response of an openai chat completion

        Parameters:
            completion (openai.ChatCompletion): The response from an openai chat completion
            throw_error (bool): Whether to throw an error if the function call is not detected
            validation_context (dict): The validation context to use for validating the response
            strict (bool): Whether to use strict json parsing
            mode (Mode): The openai completion mode

        Returns:
            cls (OpenAISchema): An instance of the class
        """
        if mode == Mode.ANTHROPIC_TOOLS:
            return cls.parse_anthropic_tools(completion, validation_context, strict)

        if mode == Mode.ANTHROPIC_JSON:
            return cls.parse_anthropic_json(completion, validation_context, strict)

        if mode == Mode.VERTEXAI_TOOLS:
            return cls.parse_vertexai_tools(completion, validation_context, strict)

        if mode == Mode.COHERE_TOOLS:
            return cls.parse_cohere_tools(completion, validation_context, strict)

        if mode == Mode.GEMINI_JSON:
            return cls.parse_gemini_json(completion, validation_context, strict)

        if completion.choices[0].finish_reason == "length":
            raise IncompleteOutputException(last_completion=completion)

        if mode == Mode.FUNCTIONS:
            return cls.parse_functions(completion, validation_context, strict)

        if mode in {Mode.TOOLS, Mode.MISTRAL_TOOLS}:
            return cls.parse_tools(completion, validation_context, strict)

        if mode in {Mode.JSON, Mode.JSON_SCHEMA, Mode.MD_JSON}:
            return cls.parse_json(completion, validation_context, strict)

        raise ValueError(f"Invalid patch mode: {mode}")

    @classmethod
    def parse_anthropic_tools(
        cls: type[BaseModel],
        completion: ChatCompletion,
        validation_context: Optional[dict[str, Any]] = None,
        strict: Optional[bool] = None,
    ) -> BaseModel:
        tool_calls = [c.input for c in completion.content if c.type == "tool_use"]  # type: ignore - TODO update with anthropic specific types

        tool_calls_validator = TypeAdapter(
            Annotated[list[Any], Field(min_length=1, max_length=1)]
        )
        tool_call = tool_calls_validator.validate_python(tool_calls)[0]

        return cls.model_validate(tool_call, context=validation_context, strict=strict)

    @classmethod
    def parse_anthropic_json(
        cls: type[BaseModel],
        completion: ChatCompletion,
        validation_context: Optional[dict[str, Any]] = None,
        strict: Optional[bool] = None,
    ) -> BaseModel:
        from anthropic.types import Message

        assert isinstance(completion, Message)

        text = completion.content[0].text
        extra_text = extract_json_from_codeblock(text)

        if strict:
            return cls.model_validate_json(
                extra_text, context=validation_context, strict=True
            )
        else:
            # Allow control characters.
            parsed = json.loads(extra_text, strict=False)
            # Pydantic non-strict: https://docs.pydantic.dev/latest/concepts/strict_mode/
            return cls.model_validate(parsed, context=validation_context, strict=False)

    @classmethod
<<<<<<< HEAD
    def parse_vertexai_tools(
=======
    def parse_gemini_json(
>>>>>>> 259c2210
        cls: type[BaseModel],
        completion: ChatCompletion,
        validation_context: Optional[dict[str, Any]] = None,
        strict: Optional[bool] = None,
    ) -> BaseModel:
<<<<<<< HEAD
        strict=False
        tool_call= completion.candidates[0].content.parts[0].function_call.args # type: ignore
        model = {}
        for field in tool_call: # type: ignore
            model[field] = tool_call[field]
        return cls.model_validate(model, context=validation_context, strict=strict)
=======
        try:
            text = completion.text
        except ValueError:
            logger.debug(
                f"Error response: {completion._result.candidates[0].finish_reason}\n\n{completion_result.candidates[0].safety_ratings}"
            )

        extra_text = extract_json_from_codeblock(text)

        if strict:
            return cls.model_validate_json(
                extra_text, context=validation_context, strict=True
            )
        else:
            # Allow control characters.
            parsed = json.loads(extra_text, strict=False)
            # Pydantic non-strict: https://docs.pydantic.dev/latest/concepts/strict_mode/
            return cls.model_validate(parsed, context=validation_context, strict=False)
>>>>>>> 259c2210

    @classmethod
    def parse_cohere_tools(
        cls: type[BaseModel],
        completion: ChatCompletion,
        validation_context: Optional[dict[str, Any]] = None,
        strict: Optional[bool] = None,
    ) -> BaseModel:
        text = cast(str, completion.text)  # type: ignore - TODO update with cohere specific types
        extra_text = extract_json_from_codeblock(text)
        return cls.model_validate_json(
            extra_text, context=validation_context, strict=strict
        )

    @classmethod
    def parse_functions(
        cls: type[BaseModel],
        completion: ChatCompletion,
        validation_context: Optional[dict[str, Any]] = None,
        strict: Optional[bool] = None,
    ) -> BaseModel:
        message = completion.choices[0].message
        assert (
            message.function_call.name == cls.openai_schema["name"]  # type: ignore[index]
        ), "Function name does not match"
        return cls.model_validate_json(
            message.function_call.arguments,  # type: ignore[attr-defined]
            context=validation_context,
            strict=strict,
        )

    @classmethod
    def parse_tools(
        cls: type[BaseModel],
        completion: ChatCompletion,
        validation_context: Optional[dict[str, Any]] = None,
        strict: Optional[bool] = None,
    ) -> BaseModel:
        message = completion.choices[0].message
        assert (
            len(message.tool_calls or []) == 1
        ), "Instructor does not support multiple tool calls, use List[Model] instead."
        tool_call = message.tool_calls[0]  # type: ignore
        assert (
            tool_call.function.name == cls.openai_schema["name"]  # type: ignore[index]
        ), "Tool name does not match"
        return cls.model_validate_json(
            tool_call.function.arguments,  # type: ignore
            context=validation_context,
            strict=strict,
        )

    @classmethod
    def parse_json(
        cls: type[BaseModel],
        completion: ChatCompletion,
        validation_context: Optional[dict[str, Any]] = None,
        strict: Optional[bool] = None,
    ) -> BaseModel:
        message = completion.choices[0].message.content or ""
        message = extract_json_from_codeblock(message)

        return cls.model_validate_json(
            message,
            context=validation_context,
            strict=strict,
        )


def openai_schema(cls: type[BaseModel]) -> OpenAISchema:
    if not issubclass(cls, BaseModel):
        raise TypeError("Class must be a subclass of pydantic.BaseModel")

    shema = wraps(cls, updated=())(
        create_model(
            cls.__name__ if hasattr(cls, "__name__") else str(cls),
            __base__=(cls, OpenAISchema),
        )
    )
    return cast(OpenAISchema, shema)<|MERGE_RESOLUTION|>--- conflicted
+++ resolved
@@ -166,24 +166,12 @@
             return cls.model_validate(parsed, context=validation_context, strict=False)
 
     @classmethod
-<<<<<<< HEAD
-    def parse_vertexai_tools(
-=======
     def parse_gemini_json(
->>>>>>> 259c2210
-        cls: type[BaseModel],
-        completion: ChatCompletion,
-        validation_context: Optional[dict[str, Any]] = None,
-        strict: Optional[bool] = None,
-    ) -> BaseModel:
-<<<<<<< HEAD
-        strict=False
-        tool_call= completion.candidates[0].content.parts[0].function_call.args # type: ignore
-        model = {}
-        for field in tool_call: # type: ignore
-            model[field] = tool_call[field]
-        return cls.model_validate(model, context=validation_context, strict=strict)
-=======
+        cls: type[BaseModel],
+        completion: ChatCompletion,
+        validation_context: Optional[dict[str, Any]] = None,
+        strict: Optional[bool] = None,
+    ) -> BaseModel:
         try:
             text = completion.text
         except ValueError:
@@ -202,7 +190,20 @@
             parsed = json.loads(extra_text, strict=False)
             # Pydantic non-strict: https://docs.pydantic.dev/latest/concepts/strict_mode/
             return cls.model_validate(parsed, context=validation_context, strict=False)
->>>>>>> 259c2210
+
+    @classmethod
+    def parse_vertexai_tools(
+        cls: type[BaseModel],
+        completion: ChatCompletion,
+        validation_context: Optional[dict[str, Any]] = None,
+        strict: Optional[bool] = None,
+    ) -> BaseModel:
+        strict=False
+        tool_call= completion.candidates[0].content.parts[0].function_call.args # type: ignore
+        model = {}
+        for field in tool_call: # type: ignore
+            model[field] = tool_call[field]
+        return cls.model_validate(model, context=validation_context, strict=strict)
 
     @classmethod
     def parse_cohere_tools(
