# type: ignore
import json
import logging
from functools import wraps
from typing import Annotated, Any, Optional, TypeVar, cast

from docstring_parser import parse
from openai.types.chat import ChatCompletion
from pydantic import (
    BaseModel,
    ConfigDict,
    Field,
    TypeAdapter,
    create_model,
)

from instructor.exceptions import IncompleteOutputException
from instructor.mode import Mode
from instructor.utils import classproperty, extract_json_from_codeblock

T = TypeVar("T")

logger = logging.getLogger("instructor")


class OpenAISchema(BaseModel):
    # Ignore classproperty, since Pydantic doesn't understand it like it would a normal property.
    model_config = ConfigDict(ignored_types=(classproperty,))

    @classproperty
    def openai_schema(cls) -> dict[str, Any]:
        """
        Return the schema in the format of OpenAI's schema as jsonschema

        Note:
            Its important to add a docstring to describe how to best use this class, it will be included in the description attribute and be part of the prompt.

        Returns:
            model_json_schema (dict): A dictionary in the format of OpenAI's schema as jsonschema
        """
        schema = cls.model_json_schema()
        docstring = parse(cls.__doc__ or "")
        parameters = {
            k: v for k, v in schema.items() if k not in ("title", "description")
        }
        for param in docstring.params:
            if (name := param.arg_name) in parameters["properties"] and (
                description := param.description
            ):
                if "description" not in parameters["properties"][name]:
                    parameters["properties"][name]["description"] = description

        parameters["required"] = sorted(
            k for k, v in parameters["properties"].items() if "default" not in v
        )

        if "description" not in schema:
            if docstring.short_description:
                schema["description"] = docstring.short_description
            else:
                schema["description"] = (
                    f"Correctly extracted `{cls.__name__}` with all "
                    f"the required parameters with correct types"
                )

        return {
            "name": schema["title"],
            "description": schema["description"],
            "parameters": parameters,
        }

    @classproperty
    def anthropic_schema(cls) -> dict[str, Any]:
        return {
            "name": cls.openai_schema["name"],
            "description": cls.openai_schema["description"],
            "input_schema": cls.model_json_schema(),
        }

    @classmethod
    def from_response(
        cls,
        completion: ChatCompletion,
        validation_context: Optional[dict[str, Any]] = None,
        strict: Optional[bool] = None,
        mode: Mode = Mode.TOOLS,
    ) -> BaseModel:
        """Execute the function from the response of an openai chat completion

        Parameters:
            completion (openai.ChatCompletion): The response from an openai chat completion
            throw_error (bool): Whether to throw an error if the function call is not detected
            validation_context (dict): The validation context to use for validating the response
            strict (bool): Whether to use strict json parsing
            mode (Mode): The openai completion mode

        Returns:
            cls (OpenAISchema): An instance of the class
        """
        if mode == Mode.ANTHROPIC_TOOLS:
            return cls.parse_anthropic_tools(completion, validation_context, strict)

        if mode == Mode.ANTHROPIC_JSON:
            return cls.parse_anthropic_json(completion, validation_context, strict)

        if mode == Mode.VERTEXAI_TOOLS:
            return cls.parse_vertexai_tools(completion, validation_context, strict)

        if mode == Mode.VERTEXAI_JSON:
            return cls.parse_vertexai_json(completion, validation_context, strict)

        if mode == Mode.COHERE_TOOLS:
            return cls.parse_cohere_tools(completion, validation_context, strict)

        if mode == Mode.GEMINI_JSON:
            return cls.parse_gemini_json(completion, validation_context, strict)

        if completion.choices[0].finish_reason == "length":
            raise IncompleteOutputException(last_completion=completion)

        if mode == Mode.FUNCTIONS:
            return cls.parse_functions(completion, validation_context, strict)

        if mode in {Mode.TOOLS, Mode.MISTRAL_TOOLS}:
            return cls.parse_tools(completion, validation_context, strict)

        if mode in {Mode.JSON, Mode.JSON_SCHEMA, Mode.MD_JSON}:
            return cls.parse_json(completion, validation_context, strict)

        raise ValueError(f"Invalid patch mode: {mode}")

    @classmethod
    def parse_anthropic_tools(
        cls: type[BaseModel],
        completion: ChatCompletion,
        validation_context: Optional[dict[str, Any]] = None,
        strict: Optional[bool] = None,
    ) -> BaseModel:
        # Anthropic returns arguments as a dict, dump to json for model validation below
        tool_calls = [
            json.dumps(c.input) for c in completion.content if c.type == "tool_use"
<<<<<<< HEAD
        ]  # TODO update with anthropic specific types
=======
        ]
>>>>>>> 177b601b

        tool_calls_validator = TypeAdapter(
            Annotated[list[Any], Field(min_length=1, max_length=1)]
        )
        tool_call = tool_calls_validator.validate_python(tool_calls)[0]

        return cls.model_validate_json(
            tool_call, context=validation_context, strict=strict
        )

    @classmethod
    def parse_anthropic_json(
        cls: type[BaseModel],
        completion: ChatCompletion,
        validation_context: Optional[dict[str, Any]] = None,
        strict: Optional[bool] = None,
    ) -> BaseModel:
        from anthropic.types import Message

        assert isinstance(completion, Message)

        text = completion.content[0].text
        extra_text = extract_json_from_codeblock(text)

        if strict:
            return cls.model_validate_json(
                extra_text, context=validation_context, strict=True
            )
        else:
            # Allow control characters.
            parsed = json.loads(extra_text, strict=False)
            # Pydantic non-strict: https://docs.pydantic.dev/latest/concepts/strict_mode/
            return cls.model_validate(parsed, context=validation_context, strict=False)

    @classmethod
    def parse_gemini_json(
        cls: type[BaseModel],
        completion: Any,
        validation_context: Optional[dict[str, Any]] = None,
        strict: Optional[bool] = None,
    ) -> BaseModel:
        try:
            text = completion.text
        except ValueError:
            logger.debug(
                f"Error response: {completion.result.candidates[0].finish_reason}\n\n{completion.result.candidates[0].safety_ratings}"
            )

        try:
            extra_text = extract_json_from_codeblock(text)  # type: ignore
        except UnboundLocalError:
            raise ValueError("Unable to extract JSON from completion text") from None

        if strict:
            return cls.model_validate_json(
                extra_text, context=validation_context, strict=True
            )
        else:
            # Allow control characters.
            parsed = json.loads(extra_text, strict=False)
            # Pydantic non-strict: https://docs.pydantic.dev/latest/concepts/strict_mode/
            return cls.model_validate(parsed, context=validation_context, strict=False)

    @classmethod
    def parse_vertexai_tools(
        cls: type[BaseModel],
        completion: ChatCompletion,
        validation_context: Optional[dict[str, Any]] = None,
        strict: Optional[bool] = None,
    ) -> BaseModel:
        strict = False
        tool_call = completion.candidates[0].content.parts[0].function_call.args  # type: ignore
        model = {}
        for field in tool_call:  # type: ignore
            model[field] = tool_call[field]
        return cls.model_validate(model, context=validation_context, strict=strict)

    @classmethod
    def parse_vertexai_json(
        cls: type[BaseModel],
        completion: ChatCompletion,
        validation_context: Optional[dict[str, Any]] = None,
        strict: Optional[bool] = None,
    ) -> BaseModel:
        model = json.loads(completion.text)
        return cls.model_validate(model, context=validation_context, strict=strict)

    @classmethod
    def parse_cohere_tools(
        cls: type[BaseModel],
        completion: ChatCompletion,
        validation_context: Optional[dict[str, Any]] = None,
        strict: Optional[bool] = None,
    ) -> BaseModel:
        text = cast(str, completion.text)  # type: ignore - TODO update with cohere specific types
        extra_text = extract_json_from_codeblock(text)
        return cls.model_validate_json(
            extra_text, context=validation_context, strict=strict
        )

    @classmethod
    def parse_functions(
        cls: type[BaseModel],
        completion: ChatCompletion,
        validation_context: Optional[dict[str, Any]] = None,
        strict: Optional[bool] = None,
    ) -> BaseModel:
        message = completion.choices[0].message
        assert (
            message.function_call.name == cls.openai_schema["name"]  # type: ignore[index]
        ), "Function name does not match"
        return cls.model_validate_json(
            message.function_call.arguments,  # type: ignore[attr-defined]
            context=validation_context,
            strict=strict,
        )

    @classmethod
    def parse_tools(
        cls: type[BaseModel],
        completion: ChatCompletion,
        validation_context: Optional[dict[str, Any]] = None,
        strict: Optional[bool] = None,
    ) -> BaseModel:
        message = completion.choices[0].message
        assert (
            len(message.tool_calls or []) == 1
        ), "Instructor does not support multiple tool calls, use List[Model] instead."
        tool_call = message.tool_calls[0]  # type: ignore
        assert (
            tool_call.function.name == cls.openai_schema["name"]  # type: ignore[index]
        ), "Tool name does not match"
        return cls.model_validate_json(
            tool_call.function.arguments,  # type: ignore
            context=validation_context,
            strict=strict,
        )

    @classmethod
    def parse_json(
        cls: type[BaseModel],
        completion: ChatCompletion,
        validation_context: Optional[dict[str, Any]] = None,
        strict: Optional[bool] = None,
    ) -> BaseModel:
        message = completion.choices[0].message.content or ""
        message = extract_json_from_codeblock(message)

        return cls.model_validate_json(
            message,
            context=validation_context,
            strict=strict,
        )


def openai_schema(cls: type[BaseModel]) -> OpenAISchema:
    if not issubclass(cls, BaseModel):
        raise TypeError("Class must be a subclass of pydantic.BaseModel")

    shema = wraps(cls, updated=())(
        create_model(
            cls.__name__ if hasattr(cls, "__name__") else str(cls),
            __base__=(cls, OpenAISchema),
        )
    )
    return cast(OpenAISchema, shema)<|MERGE_RESOLUTION|>--- conflicted
+++ resolved
@@ -139,11 +139,7 @@
         # Anthropic returns arguments as a dict, dump to json for model validation below
         tool_calls = [
             json.dumps(c.input) for c in completion.content if c.type == "tool_use"
-<<<<<<< HEAD
         ]  # TODO update with anthropic specific types
-=======
-        ]
->>>>>>> 177b601b
 
         tool_calls_validator = TypeAdapter(
             Annotated[list[Any], Field(min_length=1, max_length=1)]
