import enum
import warnings


class Mode(enum.Enum):
    """The mode to use for patching the client"""

    FUNCTIONS = "function_call"
    PARALLEL_TOOLS = "parallel_tool_call"
    TOOLS = "tool_call"
    MISTRAL_TOOLS = "mistral_tools"
    JSON = "json_mode"
    JSON_O1 = "json_o1"
    MD_JSON = "markdown_json_mode"
    JSON_SCHEMA = "json_schema_mode"
    ANTHROPIC_TOOLS = "anthropic_tools"
    ANTHROPIC_REASONING_TOOLS = "anthropic_reasoning_tools"
    ANTHROPIC_JSON = "anthropic_json"
    COHERE_TOOLS = "cohere_tools"
    VERTEXAI_TOOLS = "vertexai_tools"
    VERTEXAI_JSON = "vertexai_json"
    VERTEXAI_PARALLEL_TOOLS = "vertexai_parallel_tools"
    GEMINI_JSON = "gemini_json"
    GEMINI_TOOLS = "gemini_tools"
    COHERE_JSON_SCHEMA = "json_object"
    TOOLS_STRICT = "tools_strict"
    CEREBRAS_TOOLS = "cerebras_tools"
    CEREBRAS_JSON = "cerebras_json"
    FIREWORKS_TOOLS = "fireworks_tools"
    FIREWORKS_JSON = "fireworks_json"
    WRITER_TOOLS = "writer_tools"
<<<<<<< HEAD
    BEDROCK_TOOLS = "bedrock_tools"
    BEDROCK_JSON = "bedrock_json"
=======
    PERPLEXITY_JSON = "perplexity_json"
>>>>>>> d38c8d04

    @classmethod
    def warn_mode_functions_deprecation(cls):
        warnings.warn(
            "The FUNCTIONS mode is deprecated and will be removed in future versions",
            DeprecationWarning,
            stacklevel=2,
        )<|MERGE_RESOLUTION|>--- conflicted
+++ resolved
@@ -29,12 +29,9 @@
     FIREWORKS_TOOLS = "fireworks_tools"
     FIREWORKS_JSON = "fireworks_json"
     WRITER_TOOLS = "writer_tools"
-<<<<<<< HEAD
     BEDROCK_TOOLS = "bedrock_tools"
     BEDROCK_JSON = "bedrock_json"
-=======
     PERPLEXITY_JSON = "perplexity_json"
->>>>>>> d38c8d04
 
     @classmethod
     def warn_mode_functions_deprecation(cls):
