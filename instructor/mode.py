--- conflicted
+++ resolved
@@ -18,9 +18,7 @@
     VERTEXAI_TOOLS = "vertexai_tools"
     VERTEXAI_JSON = "vertexai_json"
     GEMINI_JSON = "gemini_json"
-<<<<<<< HEAD
     COHERE_JSON_SCHEMA = "json_object"
-=======
 
     @classmethod
     def warn_mode_functions_deprecation(cls):
@@ -28,5 +26,4 @@
             "The FUNCTIONS mode is deprecated and will be removed in future versions",
             DeprecationWarning,
             stacklevel=2,
-        )
->>>>>>> 2f7002c8
+        )