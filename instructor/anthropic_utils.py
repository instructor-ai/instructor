--- conflicted
+++ resolved
@@ -71,8 +71,7 @@
 def xml_to_model(model: Type[T], xml_string: str) -> T:
     """Converts XML in Anthropic's schema to an instance of the provided class."""
     parsed_xml = xmltodict.parse(xml_string)
-<<<<<<< HEAD
-    model_dict = parsed_xml['function_calls']['invoke']['parameters']
+    model_dict = parsed_xml["function_calls"]["invoke"]["parameters"]
     return model(**model_dict)
 
 class AnthropicContextManager:
@@ -87,8 +86,4 @@
 
     def __exit__(self, exc_type, exc_val, exc_tb):
         if hasattr(self.result, 'close'):
-            self.result.close()
-=======
-    model_dict = parsed_xml["function_calls"]["invoke"]["parameters"]
-    return model(**model_dict)
->>>>>>> 5d12ebdd
+            self.result.close()