import openai
import inspect
import instructor
from .utils import Provider, get_provider
from openai.types.chat import ChatCompletion, ChatCompletionMessageParam
from anthropic.types import Message
from typing import (
    Type,
    TypeVar,
    Generator,
    Iterable,
    Tuple,
    Callable,
    List,
    overload,
    Union,
    Awaitable,
    AsyncGenerator,
    Any,
)
from typing_extensions import Self
from pydantic import BaseModel
from instructor.dsl.partial import Partial


T = TypeVar("T", bound=(BaseModel | Iterable | Partial))


class Instructor:
    client: Any | None
    create_fn: Any
    mode: instructor.Mode
    default_model: str | None = None
    provider: Provider

    def __init__(
        self,
        client: Any | None,
        create: Callable,
        mode: instructor.Mode = instructor.Mode.TOOLS,
        provider: Provider = Provider.OPENAI,
        **kwargs,
    ):
        self.client = client
        self.create_fn = create
        self.mode = mode
        self.kwargs = kwargs
        self.provider = provider

    @property
    def chat(self) -> Self:
        return self

    @property
    def completions(self) -> Self:
        return self

    @property
    def messages(self) -> Self:
        return self

    # TODO: we should overload a case where response_model is None
    def create(
        self,
        response_model: Type[T],
        messages: List[ChatCompletionMessageParam],
        max_retries: int = 3,
        validation_context: dict | None = None,
        **kwargs,
    ) -> T:
        kwargs = self.handle_kwargs(kwargs)

        return self.create_fn(
            response_model=response_model,
            messages=messages,
            max_retries=max_retries,
            validation_context=validation_context,
            **kwargs,
        )

    def create_partial(
        self,
        response_model: Type[T],
        messages: List[ChatCompletionMessageParam],
        max_retries: int = 3,
        validation_context: dict | None = None,
        **kwargs,
    ) -> Generator[T, None, None]:
        assert self.provider != Provider.ANTHROPIC, "Anthropic doesn't support partial"

        kwargs["stream"] = True

        kwargs = self.handle_kwargs(kwargs)

        response_model = instructor.Partial[response_model]  # type: ignore
        return self.create_fn(
            messages=messages,
            response_model=response_model,
            max_retries=max_retries,
            validation_context=validation_context,
            **kwargs,
        )

    def create_iterable(
        self,
        messages: List[ChatCompletionMessageParam],
        response_model: Type[T],
        max_retries: int = 3,
        validation_context: dict | None = None,
        **kwargs,
    ) -> Iterable[T]:
        assert self.provider != Provider.ANTHROPIC, "Anthropic doesn't support iterable"

        kwargs["stream"] = True
        kwargs = self.handle_kwargs(kwargs)

        response_model = Iterable[response_model]  # type: ignore
        return self.create_fn(
            messages=messages,
            response_model=response_model,
            max_retries=max_retries,
            validation_context=validation_context,
            **kwargs,
        )

    def create_with_completion(
        self,
        messages: List[ChatCompletionMessageParam],
        response_model: Type[T],
        max_retries: int = 3,
        validation_context: dict | None = None,
        **kwargs,
    ) -> Tuple[T, ChatCompletion | Message]:
        kwargs = self.handle_kwargs(kwargs)
        model = self.create_fn(
            messages=messages,
            response_model=response_model,
            max_retries=max_retries,
            validation_context=validation_context,
            **kwargs,
        )
        return model, model._raw_response

    def handle_kwargs(self, kwargs: dict):
        for key, value in self.kwargs.items():
            if key not in kwargs:
                kwargs[key] = value
        return kwargs


class AsyncInstructor(Instructor):
    client: Any | None
    create_fn: Any
    mode: instructor.Mode
    default_model: str | None = None
    provider: Provider

    def __init__(
        self,
        client: Any | None,
        create: Callable,
        mode: instructor.Mode = instructor.Mode.TOOLS,
        provider: Provider = Provider.OPENAI,
        **kwargs,
    ):
        self.client = client
        self.create_fn = create
        self.mode = mode
        self.kwargs = kwargs
        self.provider = provider

    async def create(
        self,
        messages: List[ChatCompletionMessageParam],
        response_model: Type[T],
        validation_context: dict | None = None,
        max_retries: int = 3,
        **kwargs,
    ) -> T:
        kwargs = self.handle_kwargs(kwargs)
        return await self.create_fn(
            response_model=response_model,
            validation_context=validation_context,
            max_retries=max_retries,
            messages=messages,
            **kwargs,
        )

    async def create_partial(
        self,
        response_model: Type[T],
        messages: List[ChatCompletionMessageParam],
        validation_context: dict | None = None,
        max_retries: int = 3,
        **kwargs,
    ) -> AsyncGenerator[T, None]:
        assert self.provider != Provider.ANTHROPIC, "Anthropic doesn't support partial"

        kwargs = self.handle_kwargs(kwargs)
        kwargs["stream"] = True
        async for item in await self.create_fn(
            response_model=instructor.Partial[response_model],  # type: ignore
            validation_context=validation_context,
            max_retries=max_retries,
            messages=messages,
            **kwargs,
        ):
            yield item

    async def create_iterable(
        self,
        response_model: Type[T],
        messages: List[ChatCompletionMessageParam],
        validation_context: dict | None = None,
        max_retries: int = 3,
        **kwargs,
    ) -> AsyncGenerator[T, None]:
        assert self.provider != Provider.ANTHROPIC, "Anthropic doesn't support iterable"

        kwargs = self.handle_kwargs(kwargs)
        kwargs["stream"] = True
        async for item in await self.create_fn(
            response_model=Iterable[response_model],
            validation_context=validation_context,
            max_retries=max_retries,
            messages=messages,
            **kwargs,
        ):
            yield item

    async def create_with_completion(
        self,
        response_model: Type[T],
        messages: List[ChatCompletionMessageParam],
        validation_context: dict | None = None,
        max_retries: int = 3,
        **kwargs,
    ) -> Tuple[T, dict]:
        kwargs = self.handle_kwargs(kwargs)
        response = await self.create_fn(
            response_model=response_model,
            validation_context=validation_context,
            max_retries=max_retries,
            messages=messages,
            **kwargs,
        )
        return response, response._raw_response


@overload
def from_openai(
    client: openai.OpenAI, mode: instructor.Mode = instructor.Mode.TOOLS, **kwargs
) -> Instructor:
    pass


@overload
def from_openai(
    client: openai.AsyncOpenAI,
    mode: instructor.Mode = instructor.Mode.TOOLS,
    **kwargs,
) -> AsyncInstructor:
    pass


def from_openai(
    client: Union[openai.OpenAI, openai.AsyncOpenAI],
    mode: instructor.Mode = instructor.Mode.TOOLS,
    **kwargs,
) -> Instructor | AsyncInstructor:
    provider = get_provider(str(client.base_url))

    assert isinstance(
        client, (openai.OpenAI, openai.AsyncOpenAI)
    ), "Client must be an instance of openai.OpenAI or openai.AsyncOpenAI"

    if provider in {Provider.ANYSCALE, Provider.TOGETHER}:
        assert mode in {
            instructor.Mode.TOOLS,
            instructor.Mode.JSON,
            instructor.Mode.JSON_SCHEMA,
        }

    if provider in {Provider.OPENAI}:
        assert mode in {
            instructor.Mode.TOOLS,
            instructor.Mode.JSON,
            instructor.Mode.FUNCTIONS,
            instructor.Mode.PARALLEL_TOOLS,
            instructor.Mode.MD_JSON,
        }

    if isinstance(client, openai.OpenAI):
        return Instructor(
            client=client,
            create=instructor.patch(create=client.chat.completions.create, mode=mode),
            mode=mode,
            provider=provider,
            **kwargs,
        )

    if isinstance(client, openai.AsyncOpenAI):
        return AsyncInstructor(
            client=client,
            create=instructor.patch(create=client.chat.completions.create, mode=mode),
            mode=mode,
            provider=provider,
            **kwargs,
        )


@overload
def from_litellm(
    completion: Callable,
    mode: instructor.Mode = instructor.Mode.TOOLS,
    **kwargs,
) -> Instructor: ...


@overload
def from_litellm(
    completion: Awaitable,
    mode: instructor.Mode = instructor.Mode.TOOLS,
    **kwargs,
) -> AsyncInstructor:
    pass


def from_litellm(
    completion: Callable | Awaitable,
    mode: instructor.Mode = instructor.Mode.TOOLS,
    **kwargs,
) -> Instructor | AsyncInstructor:
    is_async = inspect.isawaitable(completion)

    if not is_async:
        return Instructor(
            client=None,
            create=instructor.patch(create=completion, mode=mode),
            mode=mode,
            **kwargs,
        )
    else:
        return AsyncInstructor(
            client=None,
            create=instructor.patch(create=completion, mode=mode),
            mode=mode,
            **kwargs,
<<<<<<< HEAD
        )


@overload
def from_anthropic(
    client: anthropic.Anthropic,
    mode: instructor.Mode = instructor.Mode.ANTHROPIC_JSON,
    **kwargs,
) -> Instructor: ...


@overload
def from_anthropic(
    client: anthropic.AsyncAnthropic,
    mode: instructor.Mode = instructor.Mode.ANTHROPIC_JSON,
    **kwargs,
) -> Instructor: ...


def from_anthropic(
    client: anthropic.Anthropic | anthropic.AsyncAnthropic,
    mode: instructor.Mode = instructor.Mode.ANTHROPIC_JSON,
    **kwargs,
) -> Instructor | AsyncInstructor:
    assert (
        mode
        in {
            instructor.Mode.ANTHROPIC_JSON,
            instructor.Mode.ANTHROPIC_TOOLS,
        }
    ), "Mode be one of {instructor.Mode.ANTHROPIC_JSON, instructor.Mode.ANTHROPIC_TOOLS}"

    assert isinstance(
        client, (anthropic.Anthropic, anthropic.AsyncAnthropic)
    ), "Client must be an instance of anthropic.Anthropic or anthropic.AsyncAnthropic"

    if isinstance(client, anthropic.Anthropic):
        return Instructor(
            client=client,
            create=instructor.patch(create=client.messages.create, mode=mode),
            provider=Provider.ANTHROPIC,
            mode=mode,
            **kwargs,
        )

    else:
        return AsyncInstructor(
            client=client,
            create=instructor.patch(create=client.messages.create, mode=mode),
            provider=Provider.ANTHROPIC,
            mode=mode,
            **kwargs,
=======
>>>>>>> 1f1cb5e7
        )<|MERGE_RESOLUTION|>--- conflicted
+++ resolved
@@ -346,59 +346,4 @@
             create=instructor.patch(create=completion, mode=mode),
             mode=mode,
             **kwargs,
-<<<<<<< HEAD
-        )
-
-
-@overload
-def from_anthropic(
-    client: anthropic.Anthropic,
-    mode: instructor.Mode = instructor.Mode.ANTHROPIC_JSON,
-    **kwargs,
-) -> Instructor: ...
-
-
-@overload
-def from_anthropic(
-    client: anthropic.AsyncAnthropic,
-    mode: instructor.Mode = instructor.Mode.ANTHROPIC_JSON,
-    **kwargs,
-) -> Instructor: ...
-
-
-def from_anthropic(
-    client: anthropic.Anthropic | anthropic.AsyncAnthropic,
-    mode: instructor.Mode = instructor.Mode.ANTHROPIC_JSON,
-    **kwargs,
-) -> Instructor | AsyncInstructor:
-    assert (
-        mode
-        in {
-            instructor.Mode.ANTHROPIC_JSON,
-            instructor.Mode.ANTHROPIC_TOOLS,
-        }
-    ), "Mode be one of {instructor.Mode.ANTHROPIC_JSON, instructor.Mode.ANTHROPIC_TOOLS}"
-
-    assert isinstance(
-        client, (anthropic.Anthropic, anthropic.AsyncAnthropic)
-    ), "Client must be an instance of anthropic.Anthropic or anthropic.AsyncAnthropic"
-
-    if isinstance(client, anthropic.Anthropic):
-        return Instructor(
-            client=client,
-            create=instructor.patch(create=client.messages.create, mode=mode),
-            provider=Provider.ANTHROPIC,
-            mode=mode,
-            **kwargs,
-        )
-
-    else:
-        return AsyncInstructor(
-            client=client,
-            create=instructor.patch(create=client.messages.create, mode=mode),
-            provider=Provider.ANTHROPIC,
-            mode=mode,
-            **kwargs,
-=======
->>>>>>> 1f1cb5e7
         )