name: Test
on:
  pull_request:
  push:
    branches:
      - main

jobs:
  release:
    runs-on: ubuntu-latest

    strategy:
      matrix:
        python-version: ["3.9", "3.10", "3.11"]

    steps:
      - uses: actions/checkout@v2
      - name: Install uv
        uses: astral-sh/setup-uv@v4
        with:
          enable-cache: true
      - name: Set up Python
        run: uv python install ${{ matrix.python-version }}
      - name: Install the project
        run: uv sync --all-extras
      - name: Run tests
        if: matrix.python-version != '3.11'
        run: uv run pytest tests/ -k 'not llm and not openai and not gemini and not anthropic and not cohere and not vertexai and not mistral'
        env:
          OPENAI_API_KEY: ${{ secrets.OPENAI_API_KEY }}
          ANTHROPIC_API_KEY: ${{ secrets.ANTHROPIC_API_KEY }}
          COHERE_API_KEY: ${{ secrets.COHERE_API_KEY }}

<<<<<<< HEAD
      - name: Run GenAI Tests
        if: matrix.python-version == '3.11'
        run: uv run pytest tests/llm/test_genai
        env:
          GOOGLE_API_KEY: ${{ secrets.GOOGLE_API_KEY }}

=======
>>>>>>> 48d43894
      - name: Generate coverage report
        if: matrix.python-version == '3.11'
        run: |
          uv run coverage run -m pytest tests/ -k "not docs and not anthropic and not gemini and not cohere and not vertexai and not fireworks and not perplexity and not mistral"
          uv run coverage report
          uv run coverage html
        env:
          OPENAI_API_KEY: ${{ secrets.OPENAI_API_KEY }}
          ANTHROPIC_API_KEY: ${{ secrets.ANTHROPIC_API_KEY }}<|MERGE_RESOLUTION|>--- conflicted
+++ resolved
@@ -31,15 +31,12 @@
           ANTHROPIC_API_KEY: ${{ secrets.ANTHROPIC_API_KEY }}
           COHERE_API_KEY: ${{ secrets.COHERE_API_KEY }}
 
-<<<<<<< HEAD
       - name: Run GenAI Tests
         if: matrix.python-version == '3.11'
         run: uv run pytest tests/llm/test_genai
         env:
           GOOGLE_API_KEY: ${{ secrets.GOOGLE_API_KEY }}
 
-=======
->>>>>>> 48d43894
       - name: Generate coverage report
         if: matrix.python-version == '3.11'
         run: |
