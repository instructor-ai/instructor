--- conflicted
+++ resolved
@@ -3,11 +3,7 @@
 import pytest
 from pydantic import BaseModel
 
-<<<<<<< HEAD
-from openai_function_call import openai_schema, OpenAISchema, openai_function
-=======
-from instructor import openai_schema, OpenAISchema
->>>>>>> dd81bf60
+from instructor import openai_schema, OpenAISchema, openai_function
 
 
 def test_openai_schema():
