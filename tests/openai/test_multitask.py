--- conflicted
+++ resolved
@@ -1,10 +1,5 @@
 from itertools import product
 from typing import Iterable
-<<<<<<< HEAD
-
-=======
-from pydantic import BaseModel
->>>>>>> a3ffe022
 import pytest
 from openai import AsyncOpenAI, OpenAI
 from pydantic import BaseModel, ValidationError, validator
@@ -21,7 +16,6 @@
 Users = Iterable[User]
 
 
-<<<<<<< HEAD
 class NotBob(BaseModel):
     name: str
 
@@ -32,15 +26,10 @@
         return value
 
 
-@pytest.mark.parametrize("mode", [Mode.FUNCTIONS, Mode.JSON, Mode.TOOLS, Mode.MD_JSON])
-def test_multi_user(mode):
-    client = instructor.patch(OpenAI(), mode=mode)
-=======
+
 @pytest.mark.parametrize("model, mode", product(models, modes))
 def test_multi_user(model, mode, client):
     client = instructor.patch(client, mode=mode)
->>>>>>> a3ffe022
-
     def stream_extract(input: str) -> Iterable[User]:
         return client.chat.completions.create(
             model=model,
