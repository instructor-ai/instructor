<<<<<<< HEAD
import cohere
=======
import os
>>>>>>> b278ef57
import openai
import instructor
import anthropic
import pytest
from pydantic import BaseModel, Field
from typing import List


class User(BaseModel):
    name: str
    age: int


def test_client_create():
    client = instructor.from_openai(openai.OpenAI(), model="gpt-3.5-turbo")

    user = client.create(
        response_model=User,
        messages=[{"role": "user", "content": "Jason is 10"}],
        temperature=0,
    )
    assert user.name == "Jason"
    assert user.age == 10


def test_client_messages_create():
    client = instructor.from_openai(openai.OpenAI(), model="gpt-3.5-turbo")

    user = client.messages.create(
        response_model=User,
        messages=[{"role": "user", "content": "Jason is 10"}],
        temperature=0,
    )
    assert user.name == "Jason"
    assert user.age == 10


def test_client_chat_completions_create_with_response():
    client = instructor.from_openai(openai.OpenAI(), model="gpt-3.5-turbo")

    user, completion = client.chat.completions.create_with_completion(
        response_model=User,
        messages=[{"role": "user", "content": "Jason is 10"}],
        temperature=0,
    )
    assert user.name == "Jason"
    assert user.age == 10

    from openai.types.chat import ChatCompletion

    assert isinstance(completion, ChatCompletion)


def test_client_chat_completions_create():
    client = instructor.from_openai(openai.OpenAI(), model="gpt-3.5-turbo")

    user = client.chat.completions.create(
        response_model=User,
        messages=[{"role": "user", "content": "Jason is 10"}],
        temperature=0,
    )
    assert user.name == "Jason"
    assert user.age == 10


def test_client_chat_completions_create_partial():
    client = instructor.from_openai(openai.OpenAI(), model="gpt-3.5-turbo")

    for user in client.chat.completions.create_partial(
        response_model=User,
        messages=[{"role": "user", "content": "Jason is 10"}],
        temperature=0,
    ):
        assert isinstance(user, User)


def test_client_chat_completions_create_iterable():
    client = instructor.from_openai(openai.OpenAI(), model="gpt-3.5-turbo")

    users = [
        user
        for user in client.chat.completions.create_iterable(
            response_model=User,
            messages=[{"role": "user", "content": "Alice is 25, Bob is 30"}],
            temperature=0,
        )
    ]
    assert len(users) == 2


@pytest.mark.asyncio
async def test_async_client_chat_completions_create():
    client = openai.AsyncOpenAI()
    instructor_client = instructor.from_openai(client, model="gpt-3.5-turbo")

    user = await instructor_client.chat.completions.create(
        response_model=User,
        messages=[{"role": "user", "content": "Jason is 10"}],
        temperature=0,
    )
    assert user.name == "Jason"
    assert user.age == 10


@pytest.mark.asyncio
async def test_async_client_chat_completions_create_partial():
    client = openai.AsyncOpenAI()
    instructor_client = instructor.from_openai(client, model="gpt-3.5-turbo")

    async for user in instructor_client.chat.completions.create_partial(
        response_model=User,
        messages=[{"role": "user", "content": "Jason is 10"}],
        temperature=0,
    ):
        assert isinstance(user, User)


@pytest.mark.asyncio
async def test_async_client_chat_completions_create_iterable():
    client = openai.AsyncOpenAI()
    instructor_client = instructor.from_openai(client, model="gpt-3.5-turbo")

    async for user in instructor_client.chat.completions.create_iterable(
        response_model=User,
        messages=[{"role": "user", "content": "Alice is 25, Bob is 30"}],
        temperature=0,
    ):
        assert isinstance(user, User)


@pytest.mark.asyncio
async def test_async_client_chat_completions_create_with_response():
    client = openai.AsyncOpenAI()
    instructor_client = instructor.from_openai(client, model="gpt-3.5-turbo")

    user, response = await instructor_client.chat.completions.create_with_completion(
        response_model=User,
        messages=[{"role": "user", "content": "Jason is 10"}],
        temperature=0,
    )
    from openai.types.chat import ChatCompletion

    assert user.name == "Jason"
    assert user.age == 10
    assert isinstance(response, ChatCompletion)


def test_client_from_anthropic_with_response():
    client = instructor.from_anthropic(
        anthropic.Anthropic(),
        max_tokens=1000,
        model="claude-3-haiku-20240307",
    )

    user, response = client.messages.create_with_completion(
        response_model=User,
        messages=[{"role": "user", "content": "Jason is 10"}],
        temperature=0,
    )
    assert user.name == "Jason"
    assert user.age == 10
    assert isinstance(response, anthropic.types.Message)


def test_client_anthropic_response():
    client = anthropic.Anthropic()
    instructor_client = instructor.from_anthropic(
        client,
        max_tokens=1000,
        model="claude-3-haiku-20240307",
    )

    user = instructor_client.messages.create(
        response_model=User,
        messages=[{"role": "user", "content": "Jason is 10"}],
        temperature=0,
    )
    assert user.name == "Jason"
    assert user.age == 10


<<<<<<< HEAD
@pytest.mark.skip(reason="Skipping if Cohere API is not available")
def test_client_cohere_response():
    client = cohere.Client()
    instructor_client = instructor.from_cohere(
        client,
        max_tokens=1000,
        model="command-r-plus",
=======
@pytest.mark.skip(reason="Skip for now")
def test_client_anthropic_bedrock_response():
    client = anthropic.AnthropicBedrock(
        aws_access_key=os.getenv("AWS_ACCESS_KEY_ID"),
        aws_secret_key=os.getenv("AWS_SECRET_ACCESS_KEY"),
        aws_session_token=os.getenv("AWS_SESSION_TOKEN"),
        aws_region=os.getenv("AWS_REGION_NAME"),
    )

    instructor_client = instructor.from_anthropic(
        client,
        max_tokens=1000,
        model="anthropic.claude-3-haiku-20240307-v1:0",
>>>>>>> b278ef57
    )

    user = instructor_client.messages.create(
        response_model=User,
        messages=[{"role": "user", "content": "Jason is 10"}],
        temperature=0,
    )
    assert user.name == "Jason"
    assert user.age == 10


<<<<<<< HEAD
@pytest.mark.skip(reason="Skipping if Cohere API is not available")
def test_client_cohere_response_with_nested_classes():
    client = cohere.Client()
    instructor_client = instructor.from_cohere(
        client,
        max_tokens=1000,
        model="command-r-plus",
    )

    class Person(BaseModel):
        name: str = Field(description="name of the person")
        country_of_origin: str = Field(description="country of origin of the person")

    class Group(BaseModel):
        group_name: str = Field(description="name of the group")
        members: List[Person] = Field(description="list of members in the group")

    task = """\
    Given the following text, create a Group object for 'The Beatles' band

    Text:
    The Beatles were an English rock band formed in Liverpool in 1960. With a line-up comprising John Lennon, Paul McCartney, George Harrison and Ringo Starr, they are regarded as the most influential band of all time. The group were integral to the development of 1960s counterculture and popular music's recognition as an art form.
    """
    group = instructor_client.messages.create(
        response_model=Group,
        messages=[{"role": "user", "content": task}],
        temperature=0,
    )
    assert group.group_name == "The Beatles"
    assert len(group.members) == 4
    assert group.members[0].name == "John Lennon"
    assert group.members[1].name == "Paul McCartney"
    assert group.members[2].name == "George Harrison"
    assert group.members[3].name == "Ringo Starr"


@pytest.mark.skip(reason="Skipping if Cohere API is not available")
@pytest.mark.asyncio
async def test_client_cohere_async():
    client = cohere.AsyncClient()
    instructor_client = instructor.from_cohere(
        client,
        max_tokens=1000,
        model="command-r-plus",
    )

    class Person(BaseModel):
        name: str = Field(description="name of the person")
        country_of_origin: str = Field(description="country of origin of the person")

    class Group(BaseModel):
        group_name: str = Field(description="name of the group")
        members: List[Person] = Field(description="list of members in the group")

    task = """\
    Given the following text, create a Group object for 'The Beatles' band

    Text:
    The Beatles were an English rock band formed in Liverpool in 1960. With a line-up comprising John Lennon, Paul McCartney, George Harrison and Ringo Starr, they are regarded as the most influential band of all time. The group were integral to the development of 1960s counterculture and popular music's recognition as an art form.
    """
    group = await instructor_client.messages.create(
        response_model=Group,
        messages=[{"role": "user", "content": task}],
        temperature=0,
    )
    assert group.group_name == "The Beatles"
    assert len(group.members) == 4
    assert group.members[0].name == "John Lennon"
    assert group.members[1].name == "Paul McCartney"
    assert group.members[2].name == "George Harrison"
    assert group.members[3].name == "Ringo Starr"
=======
@pytest.mark.asyncio
async def test_async_client_anthropic_response():
    client = anthropic.AsyncAnthropic()
    instructor_client = instructor.from_anthropic(
        client,
        max_tokens=1000,
        model="claude-3-haiku-20240307",
    )

    user = await instructor_client.messages.create(
        response_model=User,
        messages=[{"role": "user", "content": "Jason is 10"}],
        temperature=0,
    )
    assert user.name == "Jason"
    assert user.age == 10


@pytest.mark.skip(reason="Skip for now")
@pytest.mark.asyncio
async def test_async_client_anthropic_bedrock_response():
    client = anthropic.AsyncAnthropicBedrock(
        aws_access_key=os.getenv("AWS_ACCESS_KEY_ID"),
        aws_secret_key=os.getenv("AWS_SECRET_ACCESS_KEY"),
        aws_session_token=os.getenv("AWS_SESSION_TOKEN"),
        aws_region=os.getenv("AWS_REGION_NAME"),
    )

    instructor_client = instructor.from_anthropic(
        client,
        max_tokens=1000,
        model="anthropic.claude-3-haiku-20240307-v1:0",
    )

    user = await instructor_client.messages.create(
        response_model=User,
        messages=[{"role": "user", "content": "Jason is 10"}],
        temperature=0,
    )
    assert user.name == "Jason"
    assert user.age == 10
>>>>>>> b278ef57
<|MERGE_RESOLUTION|>--- conflicted
+++ resolved
@@ -1,8 +1,5 @@
-<<<<<<< HEAD
 import cohere
-=======
 import os
->>>>>>> b278ef57
 import openai
 import instructor
 import anthropic
@@ -184,15 +181,6 @@
     assert user.age == 10
 
 
-<<<<<<< HEAD
-@pytest.mark.skip(reason="Skipping if Cohere API is not available")
-def test_client_cohere_response():
-    client = cohere.Client()
-    instructor_client = instructor.from_cohere(
-        client,
-        max_tokens=1000,
-        model="command-r-plus",
-=======
 @pytest.mark.skip(reason="Skip for now")
 def test_client_anthropic_bedrock_response():
     client = anthropic.AnthropicBedrock(
@@ -206,7 +194,6 @@
         client,
         max_tokens=1000,
         model="anthropic.claude-3-haiku-20240307-v1:0",
->>>>>>> b278ef57
     )
 
     user = instructor_client.messages.create(
@@ -218,7 +205,68 @@
     assert user.age == 10
 
 
-<<<<<<< HEAD
+@pytest.mark.asyncio
+async def test_async_client_anthropic_response():
+    client = anthropic.AsyncAnthropic()
+    instructor_client = instructor.from_anthropic(
+        client,
+        max_tokens=1000,
+        model="claude-3-haiku-20240307",
+    )
+
+    user = await instructor_client.messages.create(
+        response_model=User,
+        messages=[{"role": "user", "content": "Jason is 10"}],
+        temperature=0,
+    )
+    assert user.name == "Jason"
+    assert user.age == 10
+
+
+@pytest.mark.skip(reason="Skip for now")
+@pytest.mark.asyncio
+async def test_async_client_anthropic_bedrock_response():
+    client = anthropic.AsyncAnthropicBedrock(
+        aws_access_key=os.getenv("AWS_ACCESS_KEY_ID"),
+        aws_secret_key=os.getenv("AWS_SECRET_ACCESS_KEY"),
+        aws_session_token=os.getenv("AWS_SESSION_TOKEN"),
+        aws_region=os.getenv("AWS_REGION_NAME"),
+    )
+
+    instructor_client = instructor.from_anthropic(
+        client,
+        max_tokens=1000,
+        model="anthropic.claude-3-haiku-20240307-v1:0",
+    )
+
+    user = await instructor_client.messages.create(
+        response_model=User,
+        messages=[{"role": "user", "content": "Jason is 10"}],
+        temperature=0,
+    )
+    assert user.name == "Jason"
+    assert user.age == 10
+
+
+@pytest.mark.skip(reason="Skipping if Cohere API is not available")
+def test_client_cohere_response():
+    client = cohere.Client()
+    instructor_client = instructor.from_cohere(
+        client,
+        max_tokens=1000,
+        model="command-r-plus",
+    )
+
+    user = instructor_client.messages.create(
+        response_model=User,
+        messages=[{"role": "user", "content": "Jason is 10"}],
+        temperature=0,
+    )
+    assert user.name == "Jason"
+    assert user.age == 10
+
+
+
 @pytest.mark.skip(reason="Skipping if Cohere API is not available")
 def test_client_cohere_response_with_nested_classes():
     client = cohere.Client()
@@ -289,47 +337,4 @@
     assert group.members[0].name == "John Lennon"
     assert group.members[1].name == "Paul McCartney"
     assert group.members[2].name == "George Harrison"
-    assert group.members[3].name == "Ringo Starr"
-=======
-@pytest.mark.asyncio
-async def test_async_client_anthropic_response():
-    client = anthropic.AsyncAnthropic()
-    instructor_client = instructor.from_anthropic(
-        client,
-        max_tokens=1000,
-        model="claude-3-haiku-20240307",
-    )
-
-    user = await instructor_client.messages.create(
-        response_model=User,
-        messages=[{"role": "user", "content": "Jason is 10"}],
-        temperature=0,
-    )
-    assert user.name == "Jason"
-    assert user.age == 10
-
-
-@pytest.mark.skip(reason="Skip for now")
-@pytest.mark.asyncio
-async def test_async_client_anthropic_bedrock_response():
-    client = anthropic.AsyncAnthropicBedrock(
-        aws_access_key=os.getenv("AWS_ACCESS_KEY_ID"),
-        aws_secret_key=os.getenv("AWS_SECRET_ACCESS_KEY"),
-        aws_session_token=os.getenv("AWS_SESSION_TOKEN"),
-        aws_region=os.getenv("AWS_REGION_NAME"),
-    )
-
-    instructor_client = instructor.from_anthropic(
-        client,
-        max_tokens=1000,
-        model="anthropic.claude-3-haiku-20240307-v1:0",
-    )
-
-    user = await instructor_client.messages.create(
-        response_model=User,
-        messages=[{"role": "user", "content": "Jason is 10"}],
-        temperature=0,
-    )
-    assert user.name == "Jason"
-    assert user.age == 10
->>>>>>> b278ef57
+    assert group.members[3].name == "Ringo Starr"