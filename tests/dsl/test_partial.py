# type: ignore[all]
from pydantic import BaseModel, Field
from instructor.dsl.partial import Partial
import pytest
import instructor
from openai import OpenAI, AsyncOpenAI

models = ["gpt-4o"]
modes = [
    instructor.Mode.TOOLS,
]


class SampleNestedPartial(BaseModel):
    b: int


class SamplePartial(BaseModel):
    a: int
    b: SampleNestedPartial


def test_partial():
    partial = Partial[SamplePartial]
    assert partial.model_json_schema() == {
        "$defs": {
            "PartialSampleNestedPartial": {
                "properties": {"b": {"title": "B", "type": "integer"}},
                "required": ["b"],
                "title": "PartialSampleNestedPartial",
                "type": "object",
            }
        },
        "properties": {
            "a": {"title": "A", "type": "integer"},
            "b": {"$ref": "#/$defs/PartialSampleNestedPartial"},
        },
        "required": ["a", "b"],
        "title": "PartialSamplePartial",
        "type": "object",
    }, "Wrapped model JSON schema has changed"
    assert partial.get_partial_model().model_json_schema() == {
        "$defs": {
            "PartialSampleNestedPartial": {
                "properties": {
                    "b": {
                        "anyOf": [{"type": "integer"}, {"type": "null"}],
                        "default": None,
                        "title": "B",
                    }
                },
                "title": "PartialSampleNestedPartial",
                "type": "object",
            }
        },
        "properties": {
            "a": {
                "anyOf": [{"type": "integer"}, {"type": "null"}],
                "default": None,
                "title": "A",
            },
            "b": {
                "anyOf": [
                    {"$ref": "#/$defs/PartialSampleNestedPartial"},
                    {"type": "null"},
                ],
                "default": {},
            },
        },
        "title": "PartialSamplePartial",
        "type": "object",
    }, "Partial model JSON schema has changed"

<<<<<<< HEAD
    

def test_partial_with_whitespace():
    partial = Partial[SamplePartial]
    final_model = None
    # Handle any leading whitespace from the model
    for model in partial.model_from_chunks(["\n", "\t", " ", '{"b": {"b": 1}}']):
        final_model = model

    assert final_model.model_dump() == {"a": None, "b": {"b": 1}}

@pytest.mark.asyncio
async def test_async_partial_with_whitespace():
    partial = Partial[SamplePartial]
    final_model = None
    # Handle any leading whitespace from the model
    async def async_generator():
        for chunk in ["\n", "\t", " ", '{"b": {"b": 1}}']:
            yield chunk

    async for model in partial.model_from_chunks_async(async_generator()):
        final_model = model

    assert final_model.model_dump() == {"a": None, "b": {"b": 1}}
=======

def test_partial_with_whitespace():
    partial = Partial[SamplePartial]
    # Handle any leading whitespace from the model
    expected_model_dicts = [
        {"a": None, "b": {}},
        {"a": None, "b": {}},
        {"a": None, "b": {}},
        {"a": None, "b": {"b": 1}}
    ]

    for model, expected_dict in zip(partial.model_from_chunks(['\n', '\t', ' ', '{"b": {"b": 1}}']), expected_model_dicts):
        assert model.model_dump() == expected_dict

    assert model.model_dump() == {"a": None, "b": {"b": 1}}

@pytest.mark.asyncio
async def test_async_partial_with_whitespace():
    partial = Partial[SamplePartial]
    # Handle any leading whitespace from the model
    async def async_generator():
        for chunk in ["\n", "\t", " ", '{"b": {"b": 1}}']:
            yield chunk
    expected_model_dicts = [
        {"a": None, "b": {}},
        {"a": None, "b": {}},
        {"a": None, "b": {}},
        {"a": None, "b": {"b": 1}}
    ]

    i = 0
    async for model in partial.model_from_chunks_async(async_generator()):
        assert model.model_dump() == expected_model_dicts[i]
        i += 1

    assert model.model_dump() == {"a": None, "b": {"b": 1}}
>>>>>>> a2b108a0
    

def test_summary_extraction():
    class Summary(BaseModel):
        summary: str = Field(description="A detailed summary")

    client = OpenAI()
    client = instructor.from_openai(client, mode=instructor.Mode.TOOLS)
    extraction_stream = client.chat.completions.create_partial(
        model="gpt-4o",
        response_model=Summary,
        messages=[
            {"role": "system", "content": "You summarize text"},
            {"role": "user", "content": "Summarize: Mary had a little lamb"},
        ],
        stream=True,
    )

    previous_summary = None
    updates = 0
    for extraction in extraction_stream:
        if previous_summary is not None and extraction:
            updates += 1
        previous_summary = extraction.summary

    assert updates == 1


@pytest.mark.asyncio
async def test_summary_extraction_async():
    class Summary(BaseModel):
        summary: str = Field(description="A detailed summary")

    client = AsyncOpenAI()
    client = instructor.from_openai(client, mode=instructor.Mode.TOOLS)
    extraction_stream = client.chat.completions.create_partial(
        model="gpt-4o",
        response_model=Summary,
        messages=[
            {"role": "system", "content": "You summarize text"},
            {"role": "user", "content": "Summarize: Mary had a little lamb"},
        ],
        stream=True,
    )

    previous_summary = None
    updates = 0
    async for extraction in extraction_stream:
        if previous_summary is not None and extraction:
            updates += 1
        previous_summary = extraction.summary

    assert updates == 1<|MERGE_RESOLUTION|>--- conflicted
+++ resolved
@@ -71,32 +71,6 @@
         "type": "object",
     }, "Partial model JSON schema has changed"
 
-<<<<<<< HEAD
-    
-
-def test_partial_with_whitespace():
-    partial = Partial[SamplePartial]
-    final_model = None
-    # Handle any leading whitespace from the model
-    for model in partial.model_from_chunks(["\n", "\t", " ", '{"b": {"b": 1}}']):
-        final_model = model
-
-    assert final_model.model_dump() == {"a": None, "b": {"b": 1}}
-
-@pytest.mark.asyncio
-async def test_async_partial_with_whitespace():
-    partial = Partial[SamplePartial]
-    final_model = None
-    # Handle any leading whitespace from the model
-    async def async_generator():
-        for chunk in ["\n", "\t", " ", '{"b": {"b": 1}}']:
-            yield chunk
-
-    async for model in partial.model_from_chunks_async(async_generator()):
-        final_model = model
-
-    assert final_model.model_dump() == {"a": None, "b": {"b": 1}}
-=======
 
 def test_partial_with_whitespace():
     partial = Partial[SamplePartial]
@@ -133,7 +107,6 @@
         i += 1
 
     assert model.model_dump() == {"a": None, "b": {"b": 1}}
->>>>>>> a2b108a0
     
 
 def test_summary_extraction():
