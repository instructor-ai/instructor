site_name: Instructor
site_author: Jason Liu
site_description: A lightweight library for structured outputs with LLMs. 
repo_name: instructor
repo_url: https://github.com/jxnl/instructor/
site_url: https://jxnl.github.io/instructor/
edit_uri: edit/main/docs/
copyright: Copyright &copy; 2024 Jason Liu 
theme:
  name: material
  icon:
    repo: fontawesome/brands/github
    edit: material/pencil 
    view: material/eye
    theme:
    admonition:
      note: octicons/tag-16
      abstract: octicons/checklist-16
      info: octicons/info-16
      tip: octicons/squirrel-16
      success: octicons/check-16
      question: octicons/question-16
      warning: octicons/alert-16
      failure: octicons/x-circle-16
      danger: octicons/zap-16
      bug: octicons/bug-16
      example: octicons/beaker-16
      quote: octicons/quote-16
  features:
    - announce.dismiss
    - content.action.edit
    - content.action.view
    - content.code.annotate
    - content.code.copy
    - content.code.select
    - content.tabs.link
    - content.tooltips
    - header.autohide
    - navigation.expand
    - navigation.footer
    - navigation.indexes
    - navigation.instant
    - navigation.instant.prefetch
    - navigation.instant.progress
    - navigation.prune
    - navigation.sections
    - navigation.tabs
    # - navigation.tabs.sticky
    - navigation.top
    - navigation.tracking
    - search.highlight
    - search.share
    - search.suggest
    - toc.follow
    # - toc.integrate
  palette:
      - scheme: default
        primary: black 
        accent: indigo
        toggle:
          icon: material/brightness-7
          name: Switch to dark mode
      - scheme: slate
        primary: black
        accent: indigo
        toggle:
          icon: material/brightness-4
          name: Switch to light mode
  font:
    text: Roboto
    code: Roboto Mono
  custom_dir: docs/overrides
# Extensions
markdown_extensions:
  - abbr
  - admonition
  - pymdownx.details
  - attr_list
  - def_list
  - footnotes
  - md_in_html
  - toc:
      permalink: true
  - pymdownx.arithmatex:
      generic: true
  - pymdownx.betterem:
      smart_enable: all
  - pymdownx.caret
  - pymdownx.details
  - pymdownx.emoji:
      emoji_generator: !!python/name:material.extensions.emoji.to_svg
      emoji_index: !!python/name:material.extensions.emoji.twemoji
  - pymdownx.highlight:
      anchor_linenums: true
      line_spans: __span
      pygments_lang_class: true
  - pymdownx.inlinehilite
  - pymdownx.keys
  - pymdownx.magiclink:
      normalize_issue_symbols: true
      repo_url_shorthand: true
      user: jxnl 
      repo: instructor
  - pymdownx.mark
  - pymdownx.smartsymbols
  - pymdownx.snippets:
      auto_append:
        - includes/mkdocs.md
  - pymdownx.superfences:
      custom_fences:
        - name: mermaid
          class: mermaid
          format: !!python/name:pymdownx.superfences.fence_code_format
  - pymdownx.tabbed:
      alternate_style: true
      combine_header_slug: true
  - pymdownx.tasklist:
      custom_checkbox: true
nav:
  - Introduction: 
    - Welcome To Instructor: 'index.md'
    - Why use Instructor?: 'why.md'
    - Prompting Tips: 'concepts/prompting.md'
    - Help with Instructor: 'help.md'
    - Installation: 'installation.md'
    - Contributing: 'contributing.md'
  - Concepts:
    - Philosophy: 'concepts/philosophy.md'
    - Models: 'concepts/models.md'
    - Fields: 'concepts/fields.md'
    - Types: 'concepts/types.md'
    - Validators: "concepts/reask_validation.md"
    - Usage Tokens: 'concepts/usage.md'
    - Missing: "concepts/maybe.md"
    - Patching: 'concepts/patching.md'
    - Retrying: 'concepts/retrying.md'
    - Parallel Tools: 'concepts/parallel.md'
    - Stream Iterable: "concepts/lists.md"
    - Stream Partial: "concepts/partial.md"
    - Raw Response: 'concepts/raw_response.md'
    - FastAPI: 'concepts/fastapi.md'
    - Caching: 'concepts/caching.md'
    - Distillation: "concepts/distillation.md"
    - Union: 'concepts/union.md'
    - Alias: 'concepts/alias.md'
    - Enums: 'concepts/enums.md'
    - Type Adapter: 'concepts/typeadapter.md'
  - Cookbook:
    - Cookbooks: 'examples/index.md'
    - Text Classification: 'examples/classification.md'
    - Batch Classification (User Defined): 'examples/batch_classification.md'
    - LLM Self Critique: 'examples/self_critique.md'
    - Extracting Tables with GPT-V: 'examples/extracting_tables.md'
    - Extracting From Slides with GPT-V: 'examples/extract_slides.md'
    - Content Moderation: 'examples/moderation.md'
    - Citing Sources (RAG): 'examples/exact_citations.md'
    - Extracting Knowledge Graphs: 'examples/knowledge_graph.md'
    - Extracting Complex Entities: 'examples/entity_resolution.md'
    - Expanding Search Queries (RAG): 'examples/search.md'
    - Query Planning (RAG): 'examples/planning-tasks.md'
    - Extracting Related Action Items: 'examples/action_items.md'
    - PII Data Sanitization: 'examples/pii.md'
    - Enabling Open Source Models: 'examples/open_source.md'
    - Image to Ad Copy: 'examples/image_to_ad_copy.md'
    - Ollama: 'examples/ollama.md'
    - SQLModel Integration: 'examples/sqlmodel.md'
  - Hub:
    - Introducing Instructor Hub: 'hub/index.md'
    - Single Classification Model: 'hub/single_classification.md'
    - Multiple Classification Model: 'hub/multiple_classification.md'
<<<<<<< HEAD
    - Extract Pandas Dataframes: 'hub/pandas_df.md'
=======
    - Ollama: 'hub/ollama.md'
    - Llama CPP: 'hub/llama-cpp-python.md'
    - Together: 'hub/together.md'
    - Anyscale: 'hub/anyscale.md'
>>>>>>> 23897685
  - Tutorials:
    - Tutorials (Notebooks): 'tutorials/1-introduction.ipynb'
    - Tips and Tricks: 'tutorials/2-tips.ipynb'
    - Applications RAG: 'tutorials/3-0-applications-rag.ipynb'
    - Applications RAG - 2: 'tutorials/3-1-validation-rag.ipynb'
    - Validation: 'tutorials/4-validation.ipynb'
    - Knowledge Graphs: 'tutorials/5-knowledge-graphs.ipynb'
  - CLI Reference:
      - "CLI Reference": "cli/index.md"
      - "Finetuning GPT-3.5": "cli/finetune.md"
      - "Usage Tracking": "cli/usage.md"
  - API Reference:
      - 'Core Library': 'api.md'
  - Blog:
    - "blog/index.md"
  
plugins:
  - mkdocs-jupyter:
      ignore_h1_titles: true
      execute: false
  - social
  - search:
      separator: '[\s\u200b\-_,:!=\[\]()"`/]+|\.(?!\d)|&[lg]t;|(?!\b)(?=[A-Z][a-z])'
  - minify:
      minify_html: true
  - mkdocstrings:
      handlers:
        python:
          options:
            members_order: alphabetical
            allow_inspection: true
            show_bases: true
  - blog:
      enabled: !ENV CI
      blog_dir: "blog"
      blog_toc: true
      post_dir: blog/posts
      post_date_format: yyyy/MM/dd
      post_url_format: "{date}/{slug}"
      authors_file: "{blog}/.authors.yml"
  - rss:
      match_path: blog/posts/.* 
      date_from_meta:
        as_creation: date
      categories:
        - categories
        - tags 
      enabled: !ENV [CI, false]
  - redirects:
      redirect_maps:
        'blog/posts/ollama.md': 'hub/ollama.md'
        'blob/posts/llama-cpp-python.md': 'hub/llama-cpp-python.md'
        'blog/posts/together.md': 'hub/together.md'
        'blog/posts/anyscale.md': 'hub/anyscale.md'
extra:
  analytics:
    provider: google
    property: G-5CR8QXF5CN
    feedback:
      title: Was this page helpful?
      ratings:
        - icon: material/emoticon-happy-outline
          name: This page was helpful
          data: 1
          note: >-
            Thanks for your feedback!
        - icon: material/emoticon-sad-outline
          name: This page could be improved
          data: 0
          note: >- 
            Thanks for your feedback! Help us improve this page by
            using our <a href="..." target="_blank" rel="noopener">feedback form</a>.
  social:
    - icon: fontawesome/brands/twitter
      link: https://twitter.com/jxnlco
    - icon: fontawesome/brands/github
      link: https://github.com/jxnl<|MERGE_RESOLUTION|>--- conflicted
+++ resolved
@@ -168,14 +168,11 @@
     - Introducing Instructor Hub: 'hub/index.md'
     - Single Classification Model: 'hub/single_classification.md'
     - Multiple Classification Model: 'hub/multiple_classification.md'
-<<<<<<< HEAD
     - Extract Pandas Dataframes: 'hub/pandas_df.md'
-=======
     - Ollama: 'hub/ollama.md'
     - Llama CPP: 'hub/llama-cpp-python.md'
     - Together: 'hub/together.md'
     - Anyscale: 'hub/anyscale.md'
->>>>>>> 23897685
   - Tutorials:
     - Tutorials (Notebooks): 'tutorials/1-introduction.ipynb'
     - Tips and Tricks: 'tutorials/2-tips.ipynb'
